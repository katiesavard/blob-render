--- conflicted
+++ resolved
@@ -3,6 +3,7 @@
 **blobrender** is a python package for turning simulations into realistic radio images.
 
 
+
 ---
 
 ### caution:
@@ -11,7 +12,6 @@
 
 ---
 
-<<<<<<< HEAD
 ## Table of Contents
 
 - [Features](#features)
@@ -26,8 +26,6 @@
 
 ---
 
-=======
->>>>>>> 5682e8d6
 ## features
 
 - 🖼️ convert simulation outputs to fits format
